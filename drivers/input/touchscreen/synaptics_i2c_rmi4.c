--- conflicted
+++ resolved
@@ -127,13 +127,9 @@
 static int synaptics_rmi4_check_configuration(struct synaptics_rmi4_data
 		*rmi4_data);
 
-<<<<<<< HEAD
 static int synaptics_rmi4_set_configuration(struct synaptics_rmi4_data
 		*rmi4_data);
 
-#ifdef CONFIG_PM
-=======
->>>>>>> bc45092a
 static int synaptics_rmi4_suspend(struct device *dev);
 
 static int synaptics_rmi4_resume(struct device *dev);
@@ -3946,24 +3942,18 @@
 		rmi4_data->touch_stopped = false;
 		synaptics_rmi4_irq_enable(rmi4_data, true);
 
-<<<<<<< HEAD
 		retval = synaptics_rmi4_check_configuration(rmi4_data);
 		if (retval < 0) {
 			dev_err(dev, "Failed to check configuration\n");
 			return retval;
 		}
-		rmi4_data->suspended = false;
-=======
-	retval = synaptics_rmi4_check_configuration(rmi4_data);
-	if (retval < 0) {
-		dev_err(dev, "Failed to check configuration\n");
 		goto err_check_configuration;
->>>>>>> bc45092a
 	}
 
 	return 0;
 
 err_check_configuration:
+	rmi4_data->suspended = false;
 	synaptics_rmi4_irq_enable(rmi4_data, false);
 	rmi4_data->touch_stopped = true;
 	synaptics_rmi4_sensor_sleep(rmi4_data);
@@ -3982,28 +3972,28 @@
 	.resume  = synaptics_rmi4_resume,
 };
 #else
-<<<<<<< HEAD
 static void synaptics_rmi4_sensor_wake(struct synaptics_rmi4_data *rmi4_data)
 {
 	return;
 };
 
 static void synaptics_rmi4_sensor_sleep(struct synaptics_rmi4_data *rmi4_data)
-=======
+{
+	return;
+}
+
+static int synaptics_rmi4_suspend(struct device *dev)
+{
+	return 0;
+}
+
+static int synaptics_rmi4_resume(struct device *dev)
+{
+	return 0;
+}
+
 static const struct dev_pm_ops synaptics_rmi4_dev_pm_ops = {
 };
-#endif
-#else
-static int synaptics_rmi4_suspend(struct device *dev)
->>>>>>> bc45092a
-{
-	return 0;
-}
-
-static int synaptics_rmi4_resume(struct device *dev)
-{
-	return 0;
-}
 #endif
 
 static const struct i2c_device_id synaptics_rmi4_id_table[] = {
