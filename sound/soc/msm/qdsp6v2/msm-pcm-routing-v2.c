--- conflicted
+++ resolved
@@ -2359,8 +2359,6 @@
 
 };
 
-<<<<<<< HEAD
-=======
 static const struct snd_kcontrol_new tx_voice2_stub_mixer_controls[] = {
 	SOC_SINGLE_EXT("STUB_TX_HL", MSM_BACKEND_DAI_EXTPROC_TX,
 	MSM_FRONTEND_DAI_VOICE2_STUB, 1, 0, msm_routing_get_voice_stub_mixer,
@@ -2392,7 +2390,6 @@
 
 };
 
->>>>>>> 52153363
 static const struct snd_kcontrol_new tx_volte_stub_mixer_controls[] = {
 	SOC_SINGLE_EXT("STUB_TX_HL", MSM_BACKEND_DAI_EXTPROC_TX,
 	MSM_FRONTEND_DAI_VOLTE_STUB, 1, 0, msm_routing_get_voice_stub_mixer,
@@ -3867,8 +3864,6 @@
 	{"VoLTE Stub Tx Mixer", "QUAT_MI2S_TX", "QUAT_MI2S_TX"},
 	{"VOLTE_STUB_UL", NULL, "VoLTE Stub Tx Mixer"},
 
-<<<<<<< HEAD
-=======
 	{"Voice2 Stub Tx Mixer", "STUB_TX_HL", "STUB_TX"},
 	{"Voice2 Stub Tx Mixer", "SLIM_1_TX", "SLIMBUS_1_TX"},
 	{"Voice2 Stub Tx Mixer", "STUB_1_TX_HL", "STUB_1_TX"},
@@ -3880,7 +3875,6 @@
 	{"Voice2 Stub Tx Mixer", "QUAT_MI2S_TX", "QUAT_MI2S_TX"},
 	{"VOICE2_STUB_UL", NULL, "Voice2 Stub Tx Mixer"},
 
->>>>>>> 52153363
 	{"STUB_RX Mixer", "Voice Stub", "VOICE_STUB_DL"},
 	{"STUB_RX Mixer", "VoLTE Stub", "VOLTE_STUB_DL"},
 	{"STUB_RX", NULL, "STUB_RX Mixer"},
