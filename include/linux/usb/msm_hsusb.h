/* include/linux/usb/msm_hsusb.h
 *
 * Copyright (C) 2008 Google, Inc.
 * Author: Brian Swetland <swetland@google.com>
 * Copyright (c) 2009-2013, The Linux Foundation. All rights reserved.
 *
 * This software is licensed under the terms of the GNU General Public
 * License version 2, as published by the Free Software Foundation, and
 * may be copied, distributed, and modified under those terms.
 *
 * This program is distributed in the hope that it will be useful,
 * but WITHOUT ANY WARRANTY; without even the implied warranty of
 * MERCHANTABILITY or FITNESS FOR A PARTICULAR PURPOSE.  See the
 * GNU General Public License for more details.
 *
 */

#ifndef __ASM_ARCH_MSM_HSUSB_H
#define __ASM_ARCH_MSM_HSUSB_H

#include <linux/types.h>
#include <linux/usb/ch9.h>
#include <linux/usb/gadget.h>
#include <linux/usb/otg.h>
#include <linux/wakelock.h>
#include <linux/pm_qos.h>
#include <linux/hrtimer.h>
#include <linux/power_supply.h>
#include <linux/cdev.h>
/*
 * The following are bit fields describing the usb_request.udc_priv word.
 * These bit fields are set by function drivers that wish to queue
 * usb_requests with sps/bam parameters.
 */
#define MSM_PIPE_ID_MASK		(0x1F)
#define MSM_TX_PIPE_ID_OFS		(16)
#define MSM_SPS_MODE			BIT(5)
#define MSM_IS_FINITE_TRANSFER		BIT(6)
#define MSM_PRODUCER			BIT(7)
#define MSM_DISABLE_WB			BIT(8)
#define MSM_ETD_IOC			BIT(9)
#define MSM_INTERNAL_MEM		BIT(10)
#define MSM_VENDOR_ID			BIT(16)

/**
 * Requested USB votes for BUS bandwidth
 *
 * USB_NO_PERF_VOTE     BUS Vote for inactive USB session or disconnect
 * USB_MAX_PERF_VOTE    Maximum BUS bandwidth vote
 * USB_MIN_PERF_VOTE    Minimum BUS bandwidth vote (for some hw same as NO_PERF)
 *
 */
enum usb_bus_vote {
	USB_NO_PERF_VOTE = 0,
	USB_MAX_PERF_VOTE,
	USB_MIN_PERF_VOTE,
};

/**
 * Supported USB modes
 *
 * USB_PERIPHERAL       Only peripheral mode is supported.
 * USB_HOST             Only host mode is supported.
 * USB_OTG              OTG mode is supported.
 *
 */
enum usb_mode_type {
	USB_NONE = 0,
	USB_PERIPHERAL,
	USB_HOST,
	USB_OTG,
};

/**
 * OTG control
 *
 * OTG_NO_CONTROL	Id/VBUS notifications not required. Useful in host
 *                      only configuration.
 * OTG_PHY_CONTROL	Id/VBUS notifications comes form USB PHY.
 * OTG_PMIC_CONTROL	Id/VBUS notifications comes from PMIC hardware.
 * OTG_USER_CONTROL	Id/VBUS notifcations comes from User via sysfs.
 *
 */
enum otg_control_type {
	OTG_NO_CONTROL = 0,
	OTG_PHY_CONTROL,
	OTG_PMIC_CONTROL,
	OTG_USER_CONTROL,
};

/**
 * PHY used in
 *
 * INVALID_PHY			Unsupported PHY
 * CI_45NM_INTEGRATED_PHY	Chipidea 45nm integrated PHY
 * SNPS_28NM_INTEGRATED_PHY	Synopsis 28nm integrated PHY
 *
 */
enum msm_usb_phy_type {
	INVALID_PHY = 0,
	CI_45NM_INTEGRATED_PHY,
	SNPS_28NM_INTEGRATED_PHY,
};

#define IDEV_CHG_MAX	1500
#define IDEV_CHG_MIN	500
#define IUNIT		100

#define IDEV_ACA_CHG_MAX	1500
#define IDEV_ACA_CHG_LIMIT	500

/**
 * Different states involved in USB charger detection.
 *
 * USB_CHG_STATE_UNDEFINED	USB charger is not connected or detection
 *                              process is not yet started.
 * USB_CHG_STATE_WAIT_FOR_DCD	Waiting for Data pins contact.
 * USB_CHG_STATE_DCD_DONE	Data pin contact is detected.
 * USB_CHG_STATE_PRIMARY_DONE	Primary detection is completed (Detects
 *                              between SDP and DCP/CDP).
 * USB_CHG_STATE_SECONDARY_DONE	Secondary detection is completed (Detects
 *                              between DCP and CDP).
 * USB_CHG_STATE_DETECTED	USB charger type is determined.
 *
 */
enum usb_chg_state {
	USB_CHG_STATE_UNDEFINED = 0,
	USB_CHG_STATE_WAIT_FOR_DCD,
	USB_CHG_STATE_DCD_DONE,
	USB_CHG_STATE_PRIMARY_DONE,
	USB_CHG_STATE_SECONDARY_DONE,
	USB_CHG_STATE_DETECTED,
};

/**
 * USB charger types
 *
 * USB_INVALID_CHARGER	Invalid USB charger.
 * USB_SDP_CHARGER	Standard downstream port. Refers to a downstream port
 *                      on USB2.0 compliant host/hub.
 * USB_DCP_CHARGER	Dedicated charger port (AC charger/ Wall charger).
 * USB_CDP_CHARGER	Charging downstream port. Enumeration can happen and
 *                      IDEV_CHG_MAX can be drawn irrespective of USB state.
 * USB_ACA_A_CHARGER	B-device is connected on accessory port with charger
 *                      connected on charging port. This configuration allows
 *                      charging in host mode.
 * USB_ACA_B_CHARGER	No device (or A-device without VBUS) is connected on
 *                      accessory port with charger connected on charging port.
 * USB_ACA_C_CHARGER	A-device (with VBUS) is connected on
 *                      accessory port with charger connected on charging port.
 * USB_ACA_DOCK_CHARGER	A docking station that has one upstream port and one
 *			or more downstream ports. Capable of supplying
 *			IDEV_CHG_MAX irrespective of devices connected on
 *			accessory ports.
 * USB_PROPRIETARY_CHARGER A proprietary charger pull DP and DM to specific
 *			voltages between 2.0-3.3v for identification.
 *
 */
enum usb_chg_type {
	USB_INVALID_CHARGER = 0,
	USB_SDP_CHARGER,
	USB_DCP_CHARGER,
	USB_CDP_CHARGER,
	USB_ACA_A_CHARGER,
	USB_ACA_B_CHARGER,
	USB_ACA_C_CHARGER,
	USB_ACA_DOCK_CHARGER,
	USB_PROPRIETARY_CHARGER,
	USB_FLOATED_CHARGER,
};

/**
 * Used different VDDCX voltage voting mechnism
 * VDDCX_CORNER       Vote for VDDCX Corner voltage
 * VDDCX              Vote for VDDCX Absolute voltage
 */
enum usb_vdd_type {
	VDDCX_CORNER = 0,
	VDDCX,
	VDD_TYPE_MAX,
};

/**
 * Used different VDDCX voltage values
 */
enum usb_vdd_value {
	VDD_NONE = 0,
	VDD_MIN,
	VDD_MAX,
	VDD_VAL_MAX,
};

/**
 * struct msm_otg_platform_data - platform device data
 *              for msm_otg driver.
 * @phy_init_seq: PHY configuration sequence. val, reg pairs
 *              terminated by -1.
 * @vbus_power: VBUS power on/off routine.It should return result
 *		as success(zero value) or failure(non-zero value).
 * @power_budget: VBUS power budget in mA (0 will be treated as 500mA).
 * @mode: Supported mode (OTG/peripheral/host).
 * @otg_control: OTG switch controlled by user/Id pin
 * @default_mode: Default operational mode. Applicable only if
 *              OTG switch is controller by user.
 * @pmic_id_irq: IRQ number assigned for PMIC USB ID line.
 * @mpm_otgsessvld_int: MPM wakeup pin assigned for OTG SESSVLD
 *              interrupt. Used when .otg_control == OTG_PHY_CONTROL.
 * @mpm_dpshv_int: MPM wakeup pin assigned for DP SHV interrupt.
 *		Used during host bus suspend.
 * @mpm_dmshv_int: MPM wakeup pin assigned for DM SHV interrupt.
 *		Used during host bus suspend.
 * @mhl_enable: indicates MHL connector or not.
 * @disable_reset_on_disconnect: perform USB PHY and LINK reset
 *              on USB cable disconnection.
 * @pnoc_errata_fix: workaround needed for PNOC hardware bug that
 *              affects USB performance.
 * @enable_lpm_on_suspend: Enable the USB core to go into Low
 *              Power Mode, when USB bus is suspended but cable
 *              is connected.
 * @core_clk_always_on_workaround: Don't disable core_clk when
 *              USB enters LPM.
 * @delay_lpm_on_disconnect: Use a delay before entering LPM
 *              upon USB cable disconnection.
 * @enable_sec_phy: Use second HSPHY with USB2 core
 * @bus_scale_table: parameters for bus bandwidth requirements
 * @mhl_dev_name: MHL device name used to register with MHL driver.
 * @log2_itc: value of 2^(log2_itc-1) will be used as the
 *              interrupt threshold (ITC), when log2_itc is
 *              between 1 to 7.
 * @l1_supported: enable link power management support.
 * @dpdm_pulldown_added: Indicates whether pull down resistors are
 *		connected on data lines or not.
 * @vddmin_gpio: dedictaed gpio in the platform that is used for
 *		pullup the D+ line in case of bus suspend with
 *		phy retention.
 * @rw_during_lpm_workaround: Determines whether remote-wakeup
 *		during low-power mode workaround will be
 *		applied.
 * @enable_ahb2ahb_bypass: Indicates whether enable AHB2AHB BYPASS
 *		mode with controller in device mode.
 * @bool disable_retention_with_vdd_min: Indicates whether to enable
		allowing VDDmin without putting PHY into retention.
 */
struct msm_otg_platform_data {
	int *phy_init_seq;
	int (*vbus_power)(bool on);
	unsigned power_budget;
	enum usb_mode_type mode;
	enum otg_control_type otg_control;
	enum usb_mode_type default_mode;
	enum msm_usb_phy_type phy_type;
	void (*setup_gpio)(enum usb_otg_state state);
	int pmic_id_irq;
	unsigned int mpm_otgsessvld_int;
	unsigned int mpm_dpshv_int;
	unsigned int mpm_dmshv_int;
	bool mhl_enable;
	bool disable_reset_on_disconnect;
	bool pnoc_errata_fix;
	bool enable_lpm_on_dev_suspend;
	bool core_clk_always_on_workaround;
	bool delay_lpm_on_disconnect;
	bool delay_lpm_hndshk_on_disconnect;
	bool dp_manual_pullup;
	bool enable_sec_phy;
	struct msm_bus_scale_pdata *bus_scale_table;
	const char *mhl_dev_name;
	int log2_itc;
	bool l1_supported;
	bool dpdm_pulldown_added;
	int vddmin_gpio;
	bool rw_during_lpm_workaround;
<<<<<<< HEAD
	bool no_set_vbus_power;
=======
	bool enable_ahb2ahb_bypass;
	bool disable_retention_with_vdd_min;
>>>>>>> 2cddb9e0
};

/* phy related flags */
#define ENABLE_DP_MANUAL_PULLUP		BIT(0)
#define ENABLE_SECONDARY_PHY		BIT(1)
#define PHY_HOST_MODE			BIT(2)
#define PHY_CHARGER_CONNECTED		BIT(3)
#define PHY_VBUS_VALID_OVERRIDE		BIT(4)

/* Timeout (in msec) values (min - max) associated with OTG timers */

#define TA_WAIT_VRISE	100	/* ( - 100)  */
#define TA_WAIT_VFALL	500	/* ( - 1000) */

/*
 * This option is set for embedded hosts or OTG devices in which leakage
 * currents are very minimal.
 */
#ifdef CONFIG_USB_OTG
#define TA_WAIT_BCON	30000	/* (1100 - 30000) */
#else
#define TA_WAIT_BCON	-1
#endif

#define TA_AIDL_BDIS	500	/* (200 - ) */
#define TA_BIDL_ADIS	155	/* (155 - 200) */
#define TB_SRP_FAIL	6000	/* (5000 - 6000) */
#define TB_ASE0_BRST	200	/* (155 - ) */

/* TB_SSEND_SRP and TB_SE0_SRP are combined */
#define TB_SRP_INIT	2000	/* (1500 - ) */

#define TA_TST_MAINT	10100	/* (9900 - 10100) */
#define TB_TST_SRP	3000	/* ( - 5000) */
#define TB_TST_CONFIG	300

/* Timeout variables */

#define A_WAIT_VRISE	0
#define A_WAIT_VFALL	1
#define A_WAIT_BCON	2
#define A_AIDL_BDIS	3
#define A_BIDL_ADIS	4
#define B_SRP_FAIL	5
#define B_ASE0_BRST	6
#define A_TST_MAINT	7
#define B_TST_SRP	8
#define B_TST_CONFIG	9

/**
 * struct msm_otg: OTG driver data. Shared by HCD and DCD.
 * @otg: USB OTG Transceiver structure.
 * @pdata: otg device platform data.
 * @irq: IRQ number assigned for HSUSB controller.
 * @async_irq: IRQ number used by some controllers during low power state
 * @clk: clock struct of alt_core_clk.
 * @pclk: clock struct of iface_clk.
 * @core_clk: clock struct of core_bus_clk.
 * @sleep_clk: clock struct of sleep_clk for USB PHY.
 * @core_clk_rate: core clk max frequency
 * @regs: ioremapped register base address.
 * @usb_phy_ctrl_reg: relevant PHY_CTRL_REG register base address.
 * @inputs: OTG state machine inputs(Id, SessValid etc).
 * @sm_work: OTG state machine work.
 * @in_lpm: indicates low power mode (LPM) state.
 * @async_int: IRQ line on which ASYNC interrupt arrived in LPM.
 * @cur_power: The amount of mA available from downstream port.
 * @chg_work: Charger detection work.
 * @chg_state: The state of charger detection process.
 * @chg_type: The type of charger attached.
 * @dcd_retires: The retry count used to track Data contact
 *               detection process.
 * @wlock: Wake lock struct to prevent system suspend when
 *               USB is active.
 * @usbdev_nb: The notifier block used to know about the B-device
 *             connected. Useful only when ACA_A charger is
 *             connected.
 * @mA_port: The amount of current drawn by the attached B-device.
 * @id_timer: The timer used for polling ID line to detect ACA states.
 * @xo_handle: TCXO buffer handle
 * @bus_perf_client: Bus performance client handle to request BUS bandwidth
 * @mhl_enabled: MHL driver registration successful and MHL enabled.
 * @host_bus_suspend: indicates host bus suspend or not.
 * @device_bus_suspend: indicates device bus suspend or not.
 * @chg_check_timer: The timer used to implement the workaround to detect
 *               very slow plug in of wall charger.
 * @ui_enabled: USB Intterupt is enabled or disabled.
 */
struct msm_otg {
	struct usb_phy phy;
	struct msm_otg_platform_data *pdata;
	int irq;
	int async_irq;
	struct clk *xo_clk;
	struct clk *clk;
	struct clk *pclk;
	struct clk *core_clk;
	struct clk *sleep_clk;
	long core_clk_rate;
	struct resource *io_res;
	void __iomem *regs;
	void __iomem *usb_phy_ctrl_reg;
#define ID		0
#define B_SESS_VLD	1
#define ID_A		2
#define ID_B		3
#define ID_C		4
#define A_BUS_DROP	5
#define A_BUS_REQ	6
#define A_SRP_DET	7
#define A_VBUS_VLD	8
#define B_CONN		9
#define ADP_CHANGE	10
#define POWER_UP	11
#define A_CLR_ERR	12
#define A_BUS_RESUME	13
#define A_BUS_SUSPEND	14
#define A_CONN		15
#define B_BUS_REQ	16
#define MHL	        17
#define B_FALSE_SDP	18
	unsigned long inputs;
	struct work_struct sm_work;
	bool sm_work_pending;
	atomic_t pm_suspended;
	atomic_t in_lpm;
	atomic_t set_fpr_with_lpm_exit;
	int async_int;
	unsigned cur_power;
	struct delayed_work chg_work;
	struct delayed_work pmic_id_status_work;
	struct delayed_work suspend_work;
	enum usb_chg_state chg_state;
	enum usb_chg_type chg_type;
	unsigned dcd_time;
	struct wake_lock wlock;
	struct notifier_block usbdev_nb;
	unsigned mA_port;
	struct timer_list id_timer;
	unsigned long caps;
	struct msm_xo_voter *xo_handle;
	uint32_t bus_perf_client;
	bool mhl_enabled;
	bool host_bus_suspend;
	bool device_bus_suspend;
	struct timer_list chg_check_timer;
	/*
	 * Allowing PHY power collpase turns off the HSUSB 3.3v and 1.8v
	 * analog regulators while going to low power mode.
	 * Currently only 28nm PHY has the support to allowing PHY
	 * power collapse since it doesn't have leakage currents while
	 * turning off the power rails.
	 */
#define ALLOW_PHY_POWER_COLLAPSE	BIT(0)
	/*
	 * Allow PHY RETENTION mode before turning off the digital
	 * voltage regulator(VDDCX).
	 */
#define ALLOW_PHY_RETENTION		BIT(1)
	  /*
	   * Allow putting the core in Low Power mode, when
	   * USB bus is suspended but cable is connected.
	   */
#define ALLOW_LPM_ON_DEV_SUSPEND	BIT(2)
	/*
	 * Allowing PHY regulators LPM puts the HSUSB 3.3v and 1.8v
	 * analog regulators into LPM while going to USB low power mode.
	 */
#define ALLOW_PHY_REGULATORS_LPM	BIT(3)
	/*
	 * Allow PHY RETENTION mode before turning off the digital
	 * voltage regulator(VDDCX) during host mode.
	 */
#define ALLOW_HOST_PHY_RETENTION	BIT(4)
	/*
	* Allow VDD minimization without putting PHY into retention
	* for fixing PHY current leakage issue when LDOs ar turned off.
	*/
#define ALLOW_VDD_MIN_WITH_RETENTION_DISABLED BIT(5)
	unsigned long lpm_flags;
#define PHY_PWR_COLLAPSED		BIT(0)
#define PHY_RETENTIONED			BIT(1)
#define XO_SHUTDOWN			BIT(2)
#define CLOCKS_DOWN			BIT(3)
#define PHY_REGULATORS_LPM	BIT(4)
	int reset_counter;
	unsigned long b_last_se0_sess;
	unsigned long tmouts;
	u8 active_tmout;
	struct hrtimer timer;
	enum usb_vdd_type vdd_type;
	struct power_supply usb_psy;
	unsigned int online;
	unsigned int host_mode;
	unsigned int voltage_max;
	unsigned int current_max;
	unsigned int usbin_health;

	dev_t ext_chg_dev;
	struct cdev ext_chg_cdev;
	struct class *ext_chg_class;
	struct device *ext_chg_device;
	bool ext_chg_opened;
	bool ext_chg_active;
	struct completion ext_chg_wait;
	int ui_enabled;
};

struct ci13xxx_platform_data {
	u8 usb_core_id;
	/*
	 * value of 2^(log2_itc-1) will be used as the interrupt threshold
	 * (ITC), when log2_itc is between 1 to 7.
	 */
	int log2_itc;
	void *prv_data;
	bool l1_supported;
	bool enable_ahb2ahb_bypass;
};

/**
 * struct msm_hsic_host_platform_data - platform device data
 *              for msm_hsic_host driver.
 * @phy_sof_workaround: Enable ALL PHY SOF bug related workarounds for
		SUSPEND, RESET and RESUME.
 * @phy_susp_sof_workaround: Enable PHY SOF workaround for
 *      SUSPEND.
 * @phy_reset_sof_workaround: Enable PHY SOF workaround for
 *      RESET.
 * @dis_internal_clk_gating: If set, internal clock gating in controller
 *		is disabled.
 *
 */
struct msm_hsic_host_platform_data {
	unsigned strobe;
	unsigned data;
	bool ignore_cal_pad_config;
	bool phy_sof_workaround;
	bool dis_internal_clk_gating;
	bool phy_susp_sof_workaround;
	bool phy_reset_sof_workaround;
	u32 reset_delay;
	int strobe_pad_offset;
	int data_pad_offset;

	struct msm_bus_scale_pdata *bus_scale_table;
	unsigned log2_irq_thresh;

	/* gpio used to resume peripheral */
	unsigned resume_gpio;

	/*swfi latency is required while driving resume on to the bus */
	u32 swfi_latency;

	/*standalone latency is required when HSCI is active*/
	u32 standalone_latency;
	bool pool_64_bit_align;
	bool enable_hbm;
	bool disable_park_mode;
	bool consider_ipa_handshake;
	bool ahb_async_bridge_bypass;
	bool disable_cerr;
};

struct msm_usb_host_platform_data {
	unsigned int power_budget;
	int pmic_gpio_dp_irq;
	unsigned int dock_connect_irq;
	bool use_sec_phy;
	bool no_selective_suspend;
	int resume_gpio;
	int ext_hub_reset_gpio;
};

/**
 * struct msm_hsic_peripheral_platform_data: HSIC peripheral
 * platform data.
 * @core_clk_always_on_workaround: Don't disable core_clk when
 *                                 HSIC enters LPM.
 */
struct msm_hsic_peripheral_platform_data {
	bool core_clk_always_on_workaround;
};

/**
 * struct usb_ext_notification: event notification structure
 * @notify: pointer to client function to call when ID event is detected.
 *          The function parameter is provided by driver to be called back when
 *          external client indicates it is done using the USB. This function
 *          should return 0 if handled successfully, otherise an error code.
 * @ctxt: client-specific context pointer
 *
 * This structure should be used by clients wishing to register (via
 * msm_register_usb_ext_notification) for event notification whenever a USB
 * cable is plugged in and ID pin status changes. Clients must provide a
 * callback function pointer. If this callback returns 0, the USB driver will
 * assume the client is "taking over" the connection, and will relinquish any
 * further processing until its callback (passed via the third parameter) is
 * called with the online parameter set to false.
 */
struct usb_ext_notification {
	int (*notify)(void *, int, void (*)(void *, int online), void *);
	void *ctxt;
};
#ifdef CONFIG_USB_BAM
bool msm_bam_usb_lpm_ok(void);
void msm_bam_notify_lpm_resume(void);
void msm_bam_set_usb_host_dev(struct device *dev);
void msm_bam_set_hsic_host_dev(struct device *dev);
void msm_bam_set_usb_dev(struct device *dev);
void msm_bam_wait_for_usb_host_prod_granted(void);
void msm_bam_wait_for_hsic_host_prod_granted(void);
bool msm_bam_hsic_lpm_ok(void);
void msm_bam_usb_host_notify_on_resume(void);
void msm_bam_hsic_host_notify_on_resume(void);
#else
static inline bool msm_bam_usb_lpm_ok(void) { return true; }
static inline void msm_bam_notify_lpm_resume(void) {}
static inline void msm_bam_set_usb_host_dev(struct device *dev) {}
static inline void msm_bam_set_hsic_host_dev(struct device *dev) {}
static inline void msm_bam_set_usb_dev(struct device *dev) {}
static inline void msm_bam_wait_for_usb_host_prod_granted(void) {}
static inline void msm_bam_wait_for_hsic_host_prod_granted(void) {}
static inline bool msm_bam_hsic_lpm_ok(void) { return true; }
static inline void msm_bam_hsic_host_notify_on_resume(void) {}
static inline void msm_bam_usb_host_notify_on_resume(void) {}
#endif
#ifdef CONFIG_USB_CI13XXX_MSM
void msm_hw_bam_disable(bool bam_disable);
#else
static inline void msm_hw_bam_disable(bool bam_disable)
{
}
#endif

#ifdef CONFIG_USB_DWC3_MSM
int msm_ep_config(struct usb_ep *ep);
int msm_ep_unconfig(struct usb_ep *ep);
void dwc3_tx_fifo_resize_request(struct usb_ep *ep, bool qdss_enable);
int msm_data_fifo_config(struct usb_ep *ep, phys_addr_t addr, u32 size,
	u8 dst_pipe_idx);

void msm_dwc3_restart_usb_session(struct usb_gadget *gadget);

int msm_register_usb_ext_notification(struct usb_ext_notification *info);
#else
static inline int msm_data_fifo_config(struct usb_ep *ep, phys_addr_t addr,
	u32 size, u8 dst_pipe_idx)
{
	return -ENODEV;
}

static inline int msm_ep_config(struct usb_ep *ep)
{
	return -ENODEV;
}

static inline int msm_ep_unconfig(struct usb_ep *ep)
{
	return -ENODEV;
}

static inline void dwc3_tx_fifo_resize_request(
					struct usb_ep *ep, bool qdss_enable)
{
	return;
}

static inline void msm_dwc3_restart_usb_session(struct usb_gadget *gadget)
{
	return;
}

static inline int msm_register_usb_ext_notification(
					struct usb_ext_notification *info)
{
	return -ENODEV;
}
#endif
#endif<|MERGE_RESOLUTION|>--- conflicted
+++ resolved
@@ -270,12 +270,9 @@
 	bool dpdm_pulldown_added;
 	int vddmin_gpio;
 	bool rw_during_lpm_workaround;
-<<<<<<< HEAD
-	bool no_set_vbus_power;
-=======
 	bool enable_ahb2ahb_bypass;
 	bool disable_retention_with_vdd_min;
->>>>>>> 2cddb9e0
+	bool no_set_vbus_power;
 };
 
 /* phy related flags */
