--- conflicted
+++ resolved
@@ -89,102 +89,7 @@
 	kirkwood-ts219-6282.dtb \
 	kirkwood-openblocks_a6.dtb
 dtb-$(CONFIG_ARCH_MARCO) += marco-evb.dtb
-<<<<<<< HEAD
-dtb-$(CONFIG_ARCH_MSM8974) += msm8974-v1-cdp.dtb \
-	msm8974-v1-fluid.dtb \
-	msm8974-v1-liquid.dtb \
-	msm8974-v1-mtp.dtb \
-	msm8974-v1-rumi.dtb \
-	msm8974-v1-sim.dtb \
-	msm8974-v2.0-1-cdp.dtb \
-	msm8974-v2.0-1-fluid.dtb \
-	msm8974-v2.0-1-liquid.dtb \
-	msm8974-v2.0-1-mtp.dtb \
-	apq8074-v2.0-1-cdp.dtb \
-	apq8074-v2.0-1-liquid.dtb \
-	apq8074-v2.0-1-dragonboard.dtb \
-	apq8074-v2.2-cdp.dtb \
-	apq8074-v2.2-liquid.dtb \
-	apq8074-v2.2-dragonboard.dtb \
-	msm8974-v2.2-cdp.dtb \
-	msm8974-v2.2-fluid.dtb \
-	msm8974-v2.2-liquid.dtb \
-	msm8974-v2.2-mtp.dtb \
-	msm8974pro-ab-pm8941-cdp.dtb \
-	msm8974pro-ab-pm8941-fluid.dtb \
-	msm8974pro-ab-pm8941-liquid.dtb \
-	msm8974pro-ab-pm8941-mtp.dtb \
-	msm8974pro-ac-pm8941-cdp.dtb \
-	msm8974pro-ac-pm8941-liquid.dtb \
-	msm8974pro-ac-pm8941-mtp.dtb \
-	msm8974pro-ac-pma8084-pm8941-mtp.dtb
-dtb-$(CONFIG_ARCH_MSM9625) += msm9625-v1-cdp.dtb \
-	msm9625-v1-mtp.dtb \
-	msm9625-v1-rumi.dtb \
-	msm9625-v2-cdp.dtb \
-	msm9625-v2-mtp.dtb \
-	msm9625-v2.1-mtp.dtb \
-	msm9625-v2.1-cdp.dtb
-ifeq ($(CONFIG_MACH_LGE),y)
 dtb-$(CONFIG_MACH_DORY) += apq8026-dory-lunchbox.dtb
-else
-dtb-$(CONFIG_ARCH_MSM8226) += msm8226-sim.dtb \
-	msm8226-fluid.dtb \
-	msm8226-v1-cdp.dtb \
-	msm8226-v1-mtp.dtb \
-	msm8226-v1-qrd-evt.dtb \
-	msm8226-v1-qrd-dvt.dtb \
-	msm8226-v2-cdp.dtb \
-	msm8226-v2-mtp.dtb \
-	msm8226-v2-qrd-evt.dtb \
-	msm8226-v2-qrd-dvt.dtb \
-	msm8926-cdp.dtb \
-	msm8926-mtp.dtb \
-	msm8926-qrd.dtb \
-	msm8926-qrd-skug.dtb \
-	msm8226-v1-qrd-skuf.dtb \
-	msm8226-v2-qrd-skuf.dtb \
-	apq8026-v1-xpm.dtb \
-	apq8026-v1-cdp.dtb \
-	apq8026-v1-mtp.dtb \
-	apq8026-v2-xpm.dtb \
-	apq8026-v2-cdp.dtb \
-	apq8026-v2-mtp.dtb
-endif
-dtb-$(CONFIG_ARCH_MSM8610) += msm8610-rumi.dtb \
-	msm8610-v1-cdp.dtb \
-	msm8610-v2-cdp.dtb \
-	msm8610-v1-mtp.dtb \
-	msm8610-v2-mtp.dtb \
-	msm8610-sim.dtb \
-	msm8610-v1-qrd-skuaa.dtb \
-	msm8610-v1-qrd-skuab.dtb \
-	msm8610-v2-qrd-skuaa.dtb \
-	msm8610-v2-qrd-skuab.dtb
-dtb-$(CONFIG_ARCH_FSM9900) += fsm9900-rumi.dtb \
-	fsm9900-sim.dtb \
-	fsm9900-cdp.dtb \
-	fsm9900-mtp.dtb
-dtb-$(CONFIG_ARCH_MSMKRYPTON) += msmkrypton-sim.dtb \
-	msmkrypton-cdp.dtb \
-	msmkrypton-mtp.dtb
-dtb-$(CONFIG_ARCH_MSMSAMARIUM) += msmsamarium-sim.dtb \
-	msmsamarium-rumi.dtb \
-	msmsamarium-cdp-interposer.dtb \
-	msmsamarium-cdp.dtb \
-	msmsamarium-mtp.dtb \
-	apqsamarium-mtp.dtb
-dtb-$(CONFIG_ARCH_MPQ8092) += mpq8092-sim.dtb \
-	mpq8092-rumi.dtb
-dtb-$(CONFIG_ARCH_APQ8084) += apq8084-sim.dtb \
-	apq8084-interposer-cdp.dtb \
-	apq8084-liquid.dtb \
-	apq8084-smb1357-cdp.dtb \
-	apq8084-smb1357-mtp.dtb \
-	apq8084-smb349-cdp.dtb \
-	apq8084-smb349-mtp.dtb
-=======
->>>>>>> 2cddb9e0
 dtb-$(CONFIG_ARCH_MVEBU) += armada-370-db.dtb \
 	armada-370-mirabox.dtb \
 	armada-370-rd.dtb \
